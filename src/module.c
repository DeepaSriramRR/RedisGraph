/*
* Copyright 2018-2020 Redis Labs Ltd. and Contributors
*
* This file is available under the Redis Labs Source Available License Agreement
*/

#include <unistd.h>
#include <assert.h>
#include <pthread.h>
#include "redismodule.h"
#include "config.h"
#include "version.h"
#include "util/arr.h"
#include "query_ctx.h"
#include "arithmetic/funcs.h"
#include "commands/commands.h"
#include "util/thpool/thpool.h"
#include "graph/graphcontext.h"
#include "ast/cypher_whitelist.h"
#include "arithmetic/agg_funcs.h"
#include "procedures/procedure.h"
#include "arithmetic/arithmetic_expression.h"
#include "module_event_handlers.h"
#include "serializers/graphcontext_type.h"
#include "serializers/graphmeta_type.h"
#include "redisearch_api.h"
<<<<<<< HEAD
#include "execution_plan/execution_plan.h" // TODO only needed to get free signature, other options?
#include "util/cache/cache.h"
=======
#include "util/redis_version.h"

//------------------------------------------------------------------------------
// Minimal supported Redis version
//------------------------------------------------------------------------------
#define MIN_REDIS_VERION_MAJOR 5
#define MIN_REDIS_VERION_MINOR 0
#define MIN_REDIS_VERION_PATCH 7
>>>>>>> 0d213614

//------------------------------------------------------------------------------
// Module-level global variables
//------------------------------------------------------------------------------
<<<<<<< HEAD
GraphContext **graphs_in_keyspace; // Global array tracking all extant GraphContexts.
bool process_is_child;             // Flag indicating whether the running process is a child.
Cache *query_cache = NULL;         // LRU cache for execution plans.
=======
RG_Config config;                   // Module global configuration.
GraphContext **graphs_in_keyspace;  // Global array tracking all extant GraphContexts.
bool process_is_child;              // Flag indicating whether the running process is a child.
>>>>>>> 0d213614

//------------------------------------------------------------------------------
// Thread pool variables
//------------------------------------------------------------------------------
threadpool _thpool = NULL;

/* Set up thread pool,
 * number of threads within pool should be
 * the number of available hyperthreads.
 * Returns 1 if thread pool initialized, 0 otherwise. */
static int _Setup_ThreadPOOL(int threadCount) {
	// Create thread pool.
	_thpool = thpool_init(threadCount);
	if(_thpool == NULL) return 0;

	return 1;
}

static int _RegisterDataTypes(RedisModuleCtx *ctx) {
	if(GraphContextType_Register(ctx) == REDISMODULE_ERR) {
		printf("Failed to register GraphContext type\n");
		return REDISMODULE_ERR;
	}

	if(GraphMetaType_Register(ctx) == REDISMODULE_ERR) {
		printf("Failed to register GraphMeta type\n");
		return REDISMODULE_ERR;
	}
	return REDISMODULE_OK;
}

<<<<<<< HEAD
static void _PrepareModuleGlobals(void) {
	graphs_in_keyspace = array_new(GraphContext *, 1);
	process_is_child = false;
}

static void RG_ForkPrepare(void) {
	/* At this point, a fork call has been issued. (We assume that this is because BGSave was called.)
	 * Acquire the read-write lock of each graph to ensure that no graph is being modified, or else
	 * the child process will deadlock when attempting to acquire that lock.
	 * 1. If a writer thread is active, we'll wait until the writer finishes and releases the lock.
	 * 2. Otherwise, no write in progress. Acquire the lock and release it immediately after forking. */

	uint graph_count = array_len(graphs_in_keyspace);
	for(uint i = 0; i < graph_count; i++) {
		// Acquire each read-write lock as a reader to guarantee that no graph is being modified.
		Graph_AcquireReadLock(graphs_in_keyspace[i]->g);
	}
}

static void RG_AfterForkParent(void) {
	/* The process has forked, and the parent process is continuing.
	 * Release all locks. */

	uint graph_count = array_len(graphs_in_keyspace);
	for(uint i = 0; i < graph_count; i++) {
		// Release each read-write lock.
		Graph_ReleaseLock(graphs_in_keyspace[i]->g);
	}

}

static void RG_AfterForkChild(void) {
	/* Restrict GraphBLAS to use a single thread this is done for 2 reasons:
	 * 1. save resources.
	 * 2. avoid a bug in GNU OpenMP which hangs when performing parallel loop in forked process. */
	GxB_set(GxB_NTHREADS, 1);

	/* Mark that the child is a forked process so that it doesn't attempt invalid
	 * accesses of POSIX primitives it doesn't own. */
	process_is_child = true;
}

/* This callback invokes once rename for a graph is done. Since the key value is a graph context
 * which saves the name of the graph for later key accesses, this data must be consistent with the key name,
 * otherwise, the graph context will remain with the previous graph name, and a key access to this name might
 * yield an empty key or wrong value. This method changes the graph name value at the graph context to be
 * consistent with the key name. */
static int _RenameGraphHandler(RedisModuleCtx *ctx, int type, const char *event,
							   RedisModuleString *key_name) {
	if(type != REDISMODULE_NOTIFY_GENERIC) return REDISMODULE_OK;
	if(strcasecmp(event, "RENAME_TO") == 0) {
		RedisModuleKey *key = RedisModule_OpenKey(ctx, key_name, REDISMODULE_WRITE);
		if(RedisModule_ModuleTypeGetType(key) == GraphContextRedisModuleType) {
			GraphContext *gc = RedisModule_ModuleTypeGetValue(key);
			size_t len;
			const char *new_name = RedisModule_StringPtrLen(key_name, &len);
			GraphContext_Rename(gc, new_name);
		}
		RedisModule_CloseKey(key);
	}
	return REDISMODULE_OK;
}

static void RegisterForkHooks(RedisModuleCtx *ctx) {
	RedisModule_SubscribeToKeyspaceEvents(ctx, REDISMODULE_NOTIFY_GENERIC, _RenameGraphHandler);

	/* Register handlers to control the behavior of fork calls.
	 * The child process does not require a handler. */
	assert(pthread_atfork(RG_ForkPrepare, RG_AfterForkParent, RG_AfterForkChild) == 0);
=======
static void _PrepareModuleGlobals(RedisModuleCtx *ctx, RedisModuleString **argv, int argc) {
	graphs_in_keyspace = array_new(GraphContext *, 1);
	process_is_child = false;
	Config_Init(ctx, argv, argc);
>>>>>>> 0d213614
}

int RedisModule_OnLoad(RedisModuleCtx *ctx, RedisModuleString **argv, int argc) {
	/* TODO: when module unloads call GrB_finalize. */
	assert(GxB_init(GrB_NONBLOCKING, rm_malloc, rm_calloc, rm_realloc, rm_free, true) == GrB_SUCCESS);
	GxB_set(GxB_FORMAT, GxB_BY_ROW); // all matrices in CSR format
	GxB_set(GxB_HYPER, GxB_NEVER_HYPER); // matrices are never hypersparse

	if(RedisModule_Init(ctx, "graph", REDISGRAPH_MODULE_VERSION,
						REDISMODULE_APIVER_1) == REDISMODULE_ERR) {
		return REDISMODULE_ERR;
	}

	// Validate minimum redis-server version.
	if(!Redis_Version_GreaterOrEqual(MIN_REDIS_VERION_MAJOR, MIN_REDIS_VERION_MINOR,
									 MIN_REDIS_VERION_PATCH)) {
		RedisModule_Log(ctx, "warning", "RedisGraph requires redis-server version %d.%d.%d and up",
						MIN_REDIS_VERION_MAJOR, MIN_REDIS_VERION_MINOR, MIN_REDIS_VERION_PATCH);
		return REDISMODULE_ERR;
	}

	if(RediSearch_Init(ctx, REDISEARCH_INIT_LIBRARY) != REDISMODULE_OK) {
		return REDISMODULE_ERR;
	}

	Proc_Register();         // Register procedures.
	AR_RegisterFuncs();      // Register arithmetic functions.
	Agg_RegisterFuncs();     // Register aggregation functions.
	// Set up global lock and variables scoped to the entire module.
	_PrepareModuleGlobals(ctx, argv, argc);
	RegisterEventHandlers(ctx);
	CypherWhitelist_Build(); // Build whitelist of supported Cypher elements.

	// Build the LRU cache for storing execution plans.
	// TODO make cache size configurable, do not build if 0.
	query_cache = Cache_New(16, (listValueFreeFunc)ExecutionPlan_Free);

	// Create thread local storage key.
	if(!QueryCtx_Init()) return REDISMODULE_ERR;

	long long threadCount = Config_GetThreadCount();
	if(!_Setup_ThreadPOOL(threadCount)) return REDISMODULE_ERR;
	RedisModule_Log(ctx, "notice", "Thread pool created, using %d threads.", threadCount);

	if(_RegisterDataTypes(ctx) != REDISMODULE_OK) return REDISMODULE_ERR;

	if(RedisModule_CreateCommand(ctx, "graph.QUERY", CommandDispatch, "write deny-oom", 1, 1,
								 1) == REDISMODULE_ERR) {
		return REDISMODULE_ERR;
	}

	if(RedisModule_CreateCommand(ctx, "graph.DELETE", MGraph_Delete, "write", 1, 1,
								 1) == REDISMODULE_ERR) {
		return REDISMODULE_ERR;
	}

	if(RedisModule_CreateCommand(ctx, "graph.EXPLAIN", CommandDispatch, "write", 1, 1,
								 1) == REDISMODULE_ERR) {
		return REDISMODULE_ERR;
	}

	if(RedisModule_CreateCommand(ctx, "graph.PROFILE", CommandDispatch, "write", 1, 1,
								 1) == REDISMODULE_ERR) {
		return REDISMODULE_ERR;
	}

	if(RedisModule_CreateCommand(ctx, "graph.BULK", MGraph_BulkInsert, "write deny-oom", 1, 1,
								 1) == REDISMODULE_ERR) {
		return REDISMODULE_ERR;
	}

	if(RedisModule_CreateCommand(ctx, "graph.SLOWLOG", CommandDispatch, "readonly", 1, 1,
								 1) == REDISMODULE_ERR) {
		return REDISMODULE_ERR;
	}

	return REDISMODULE_OK;
}
<|MERGE_RESOLUTION|>--- conflicted
+++ resolved
@@ -24,10 +24,6 @@
 #include "serializers/graphcontext_type.h"
 #include "serializers/graphmeta_type.h"
 #include "redisearch_api.h"
-<<<<<<< HEAD
-#include "execution_plan/execution_plan.h" // TODO only needed to get free signature, other options?
-#include "util/cache/cache.h"
-=======
 #include "util/redis_version.h"
 
 //------------------------------------------------------------------------------
@@ -36,20 +32,13 @@
 #define MIN_REDIS_VERION_MAJOR 5
 #define MIN_REDIS_VERION_MINOR 0
 #define MIN_REDIS_VERION_PATCH 7
->>>>>>> 0d213614
 
 //------------------------------------------------------------------------------
 // Module-level global variables
 //------------------------------------------------------------------------------
-<<<<<<< HEAD
-GraphContext **graphs_in_keyspace; // Global array tracking all extant GraphContexts.
-bool process_is_child;             // Flag indicating whether the running process is a child.
-Cache *query_cache = NULL;         // LRU cache for execution plans.
-=======
 RG_Config config;                   // Module global configuration.
 GraphContext **graphs_in_keyspace;  // Global array tracking all extant GraphContexts.
 bool process_is_child;              // Flag indicating whether the running process is a child.
->>>>>>> 0d213614
 
 //------------------------------------------------------------------------------
 // Thread pool variables
@@ -81,82 +70,10 @@
 	return REDISMODULE_OK;
 }
 
-<<<<<<< HEAD
-static void _PrepareModuleGlobals(void) {
-	graphs_in_keyspace = array_new(GraphContext *, 1);
-	process_is_child = false;
-}
-
-static void RG_ForkPrepare(void) {
-	/* At this point, a fork call has been issued. (We assume that this is because BGSave was called.)
-	 * Acquire the read-write lock of each graph to ensure that no graph is being modified, or else
-	 * the child process will deadlock when attempting to acquire that lock.
-	 * 1. If a writer thread is active, we'll wait until the writer finishes and releases the lock.
-	 * 2. Otherwise, no write in progress. Acquire the lock and release it immediately after forking. */
-
-	uint graph_count = array_len(graphs_in_keyspace);
-	for(uint i = 0; i < graph_count; i++) {
-		// Acquire each read-write lock as a reader to guarantee that no graph is being modified.
-		Graph_AcquireReadLock(graphs_in_keyspace[i]->g);
-	}
-}
-
-static void RG_AfterForkParent(void) {
-	/* The process has forked, and the parent process is continuing.
-	 * Release all locks. */
-
-	uint graph_count = array_len(graphs_in_keyspace);
-	for(uint i = 0; i < graph_count; i++) {
-		// Release each read-write lock.
-		Graph_ReleaseLock(graphs_in_keyspace[i]->g);
-	}
-
-}
-
-static void RG_AfterForkChild(void) {
-	/* Restrict GraphBLAS to use a single thread this is done for 2 reasons:
-	 * 1. save resources.
-	 * 2. avoid a bug in GNU OpenMP which hangs when performing parallel loop in forked process. */
-	GxB_set(GxB_NTHREADS, 1);
-
-	/* Mark that the child is a forked process so that it doesn't attempt invalid
-	 * accesses of POSIX primitives it doesn't own. */
-	process_is_child = true;
-}
-
-/* This callback invokes once rename for a graph is done. Since the key value is a graph context
- * which saves the name of the graph for later key accesses, this data must be consistent with the key name,
- * otherwise, the graph context will remain with the previous graph name, and a key access to this name might
- * yield an empty key or wrong value. This method changes the graph name value at the graph context to be
- * consistent with the key name. */
-static int _RenameGraphHandler(RedisModuleCtx *ctx, int type, const char *event,
-							   RedisModuleString *key_name) {
-	if(type != REDISMODULE_NOTIFY_GENERIC) return REDISMODULE_OK;
-	if(strcasecmp(event, "RENAME_TO") == 0) {
-		RedisModuleKey *key = RedisModule_OpenKey(ctx, key_name, REDISMODULE_WRITE);
-		if(RedisModule_ModuleTypeGetType(key) == GraphContextRedisModuleType) {
-			GraphContext *gc = RedisModule_ModuleTypeGetValue(key);
-			size_t len;
-			const char *new_name = RedisModule_StringPtrLen(key_name, &len);
-			GraphContext_Rename(gc, new_name);
-		}
-		RedisModule_CloseKey(key);
-	}
-	return REDISMODULE_OK;
-}
-
-static void RegisterForkHooks(RedisModuleCtx *ctx) {
-	RedisModule_SubscribeToKeyspaceEvents(ctx, REDISMODULE_NOTIFY_GENERIC, _RenameGraphHandler);
-
-	/* Register handlers to control the behavior of fork calls.
-	 * The child process does not require a handler. */
-	assert(pthread_atfork(RG_ForkPrepare, RG_AfterForkParent, RG_AfterForkChild) == 0);
-=======
 static void _PrepareModuleGlobals(RedisModuleCtx *ctx, RedisModuleString **argv, int argc) {
 	graphs_in_keyspace = array_new(GraphContext *, 1);
 	process_is_child = false;
 	Config_Init(ctx, argv, argc);
->>>>>>> 0d213614
 }
 
 int RedisModule_OnLoad(RedisModuleCtx *ctx, RedisModuleString **argv, int argc) {
